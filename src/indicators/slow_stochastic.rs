--- conflicted
+++ resolved
@@ -51,11 +51,7 @@
     }
 }
 
-<<<<<<< HEAD
-impl<T: High + Low + Close> Next<&T> for SlowStochastic {
-=======
 impl<'a, T: High + Low + Close> Next<'a, &'a T> for SlowStochastic {
->>>>>>> be76735c
     type Output = f64;
 
     fn next(&mut self, input: &T) -> Self::Output {
